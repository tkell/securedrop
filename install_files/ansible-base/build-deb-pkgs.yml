---
- hosts: [ 'build' ]

  vars_files:
    - group_vars/securedrop.yml
    - host_vars/app.yml
    - development-specific.yml

  roles:
    - { role: build-securedrop-app-code-deb-pkg, tags: [ "app-deb" ] }
<<<<<<< HEAD
    - { role: build-ossec-deb-pkg, tags: [ "ossec-server" ], ossec_build_dir: "securedrop-ossec-server-2.8.1-amd64", ossec_preloaded_vars: "mon-preloaded-vars.conf", ossec_package_name: "ossec-server" }
    - { role: build-ossec-deb-pkg, tags: [ "ossec-agent" ], ossec_build_dir: "securedrop-ossec-agent-2.8.1-amd64", ossec_preloaded_vars: "app-preloaded-vars.conf", ossec_package_name: "ossec-agent" }
=======
    - { role: build-generic-pkg, tags: ["securedrop-ossec-server"], package_name: "securedrop-ossec-server" }
    - { role: build-generic-pkg, tags: ["securedrop-ossec-agent"], package_name: "securedrop-ossec-agent" }
>>>>>>> 7f7836c2

  sudo: yes<|MERGE_RESOLUTION|>--- conflicted
+++ resolved
@@ -8,12 +8,7 @@
 
   roles:
     - { role: build-securedrop-app-code-deb-pkg, tags: [ "app-deb" ] }
-<<<<<<< HEAD
-    - { role: build-ossec-deb-pkg, tags: [ "ossec-server" ], ossec_build_dir: "securedrop-ossec-server-2.8.1-amd64", ossec_preloaded_vars: "mon-preloaded-vars.conf", ossec_package_name: "ossec-server" }
-    - { role: build-ossec-deb-pkg, tags: [ "ossec-agent" ], ossec_build_dir: "securedrop-ossec-agent-2.8.1-amd64", ossec_preloaded_vars: "app-preloaded-vars.conf", ossec_package_name: "ossec-agent" }
-=======
     - { role: build-generic-pkg, tags: ["securedrop-ossec-server"], package_name: "securedrop-ossec-server" }
     - { role: build-generic-pkg, tags: ["securedrop-ossec-agent"], package_name: "securedrop-ossec-agent" }
->>>>>>> 7f7836c2
 
   sudo: yes