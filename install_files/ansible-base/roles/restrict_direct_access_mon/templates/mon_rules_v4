--- conflicted
+++ resolved
@@ -4,11 +4,6 @@
 :OUTPUT ACCEPT [0:0]
 :LOGNDROP - [0:0]
 
-<<<<<<< HEAD
-# Allow the tor instance used for ssh access
--A OUTPUT -p tcp -m owner --uid-owner debian-tor -m state --state NEW,ESTABLISHED,RELATED -j ACCEPT -m comment --comment "document chrooted tor instances"
--A INPUT -p tcp -m state --state ESTABLISHED,RELATED -j ACCEPT -m comment --comment "Allow traffic back for tor"
-=======
 # Drop but do not log all packets with invalid state for SMTP traffic.
 # This was added due to issue #836
 -A OUTPUT -p tcp --dport {{ smtp_relay_port }} -m state --state INVALID -j DROP
@@ -18,11 +13,9 @@
 -A OUTPUT -m state --state INVALID -j LOGNDROP
 -A INPUT -m state --state INVALID -j LOGNDROP
 
-# Allow the tor instance used for ssh access to default tor destination ports.
-# Ports are from https://www.torproject.org/docs/faq#OutboundPorts
--A OUTPUT -p tcp --match multiport --dports 80,8080,443,8443,9001,9030 -m owner --uid-owner debian-tor -m state --state NEW,ESTABLISHED,RELATED -j ACCEPT -m comment --comment "document chrooted tor instances"
--A INPUT -p tcp --match multiport --sports 80,8080,443,8443,9001,9030 -m state --state ESTABLISHED,RELATED -j ACCEPT -m comment --comment "Allow traffic back for tor"
->>>>>>> f18f881e
+# Allow the tor instance used for ssh access
+-A OUTPUT -p tcp -m owner --uid-owner debian-tor -m state --state NEW,ESTABLISHED,RELATED -j ACCEPT -m comment --comment "Allow Tor out"
+-A INPUT -p tcp -m state --state ESTABLISHED,RELATED -j ACCEPT -m comment --comment "Allow traffic back for tor"
 
 # Rate limit ssh connections coming from the tor network
 # Restrict to users in the ssh group
