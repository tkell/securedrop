---
- name: ensure latest sudoers file is copied to sudoers.tmp
  copy:
    src="sudoers"
    dest=/etc/sudoers.tmp
    owner=root
    group=root
    mode=0440
  register: sudoers_st
<<<<<<< HEAD
  tags: sudoers
=======
  tags:
    - users
    - sudoers
>>>>>>> 31d5f34f

- name: ensure sudoers file is installed if syntax check passes
  shell: visudo -q -c -f /etc/sudoers.tmp && cp -f /etc/sudoers.tmp /etc/sudoers
  when: sudoers_st.changed
<<<<<<< HEAD
  tags: sudoers
=======
  tags:
    - users
    - sudoers
>>>>>>> 31d5f34f

- name: ensure secureDrop admin user accounts exist
  user:
    name="{{ item }}"
    shell=/bin/bash
    groups=sudo,ssh
  with_items: ssh_users
  tags:
    - users
    - sudoers

- name: copy SecureDrop bashrc additions
  copy:
    src: bashrc_securedrop_additions
    dest: /etc/bashrc.securedrop_additions
    owner: root
    group: root
    mode: 0644
  tags:
    - users
    - environment

- name: add line to each users bashrc to source the SecureDrop additions
  lineinfile:
    dest: "/home/{{ item }}/.bashrc"
    line: ". /etc/bashrc.securedrop_additions"
    insertbefore: BOF
  with_items: ssh_users
  tags:
    - users
    - environment<|MERGE_RESOLUTION|>--- conflicted
+++ resolved
@@ -7,24 +7,16 @@
     group=root
     mode=0440
   register: sudoers_st
-<<<<<<< HEAD
-  tags: sudoers
-=======
   tags:
     - users
     - sudoers
->>>>>>> 31d5f34f
 
 - name: ensure sudoers file is installed if syntax check passes
   shell: visudo -q -c -f /etc/sudoers.tmp && cp -f /etc/sudoers.tmp /etc/sudoers
   when: sudoers_st.changed
-<<<<<<< HEAD
-  tags: sudoers
-=======
   tags:
     - users
     - sudoers
->>>>>>> 31d5f34f
 
 - name: ensure secureDrop admin user accounts exist
   user:
