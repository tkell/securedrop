# -*- coding: utf-8 -*-
import os
from datetime import datetime
import uuid

from flask import Flask, request, render_template, send_file, make_response
from flask_wtf.csrf import CsrfProtect

import config, version, crypto_util, store, background, db

app = Flask(__name__, template_folder=config.JOURNALIST_TEMPLATES_DIR)
app.secret_key = config.SECRET_KEY

app.jinja_env.globals['version'] = version.__version__

def get_docs(sid):
    """Get docs associated with source id `sid` sorted by submission date"""
    docs = []
    flagged = False
    for filename in os.listdir(store.path(sid)):
        if filename == '_FLAG':
            flagged = True
            continue
        os_stat = os.stat(store.path(sid, filename))
        docs.append(dict(
            name=filename,
            date=str(datetime.fromtimestamp(os_stat.st_mtime)),
            size=os_stat.st_size,
        ))
    # sort by date since ordering by filename is meaningless
    docs.sort(key=lambda x: x['date'])
    return docs, flagged

@app.after_request
def no_cache(response):
  """Minimize potential traces of site access by telling the browser not to
  cache anything"""
  no_cache_headers = {
      'Cache-Control': 'no-cache, no-store, must-revalidate',
      'Pragma': 'no-cache',
      'Expires': '-1',
      }
  for header, header_value in no_cache_headers.iteritems():
    response.headers.add(header, header_value)
  return response

@app.route('/')
def index():
  dirs = os.listdir(config.STORE_DIR)
  cols = []
  db_session = db.sqlalchemy_handle()
  for d in dirs:
    display_id = db.display_id(d, db_session)
    cols.append(dict(
      name=d,
      sid=display_id,
      date=str(datetime.fromtimestamp(os.stat(store.path(d)).st_mtime)).split('.')[0]
    ))
  db_session.close()
  cols.sort(key=lambda x: x['date'], reverse=True)
  return render_template('index.html', cols=cols)

@app.route('/col/<sid>')
def col(sid):
<<<<<<< HEAD
  return render_template("col.html", sid=sid,
      codename=db.display_id(sid, db.sqlalchemy_handle()), docs=get_docs(sid), haskey=crypto_util.getkey(sid))
=======
  docs, flagged = get_docs(sid)
  haskey = crypto_util.getkey(sid)
  return render_template("col.html", sid=sid,
      codename=crypto_util.displayid(sid), docs=docs, haskey=haskey,
      flagged=flagged)
>>>>>>> 07af1524

@app.route('/col/<sid>/<fn>')
def doc(sid, fn):
  if '..' in fn or fn.startswith('/'):
    abort(404)
  return send_file(store.path(sid, fn), mimetype="application/pgp-encrypted")

@app.route('/reply', methods=('POST',))
def reply():
  sid, msg = request.form['sid'], request.form['msg']
  crypto_util.encrypt(crypto_util.getkey(sid), request.form['msg'], output=
    store.path(sid, 'reply-%s.gpg' % uuid.uuid4()))
  return render_template('reply.html', sid=sid, codename=db.display_id(sid, db.sqlalchemy_handle()))

@app.route('/regenerate-code', methods=('POST',))
def generate_code():
  sid = request.form['sid']
  db.regenerate_display_id(sid)
  response = make_response("", 302)
  response.headers.add('Location', '/col/'+sid)
  return response

@app.route('/bulk', methods=('POST',))
def bulk():
  action = request.form['action']

  sid = request.form['sid']
  doc_names_selected = request.form.getlist('doc_names_selected')
  docs_selected = [ doc for doc in get_docs(sid)[0] if doc['name'] in doc_names_selected ]

  if action == 'download':
    return bulk_download(sid, docs_selected)
  elif action == 'delete':
    return bulk_delete(sid, docs_selected)
  else:
    abort(400)

def bulk_delete(sid, docs_selected):
  confirm_delete = bool(request.form.get('confirm_delete', False))
  if confirm_delete:
      for doc in docs_selected:
          fn = store.path(sid, doc['name'])
          crypto_util.secureunlink(fn)
  return render_template('delete.html', sid=sid, codename=db.display_id(sid, db.sqlalchemy_handle()),
                         docs_selected=docs_selected, confirm_delete=confirm_delete)

def bulk_download(sid, docs_selected):
  filenames = [store.path(sid, doc['name']) for doc in docs_selected]
  zip = store.get_bulk_archive(filenames)
  return send_file(zip, mimetype="application/zip",
                   attachment_filename=crypto_util.displayid(sid) + ".zip",
                   as_attachment=True)

@app.route('/flag', methods=('POST',))
def flag():
    def create_flag(sid):
        """Flags a SID by creating an empty _FLAG file in their collection directory"""
        flag_file = store.path(sid, '_FLAG')
        open(flag_file, 'a').close()
        return flag_file
    sid = request.form['sid']
    create_flag(sid)
    return render_template('flag.html', sid=sid, codename=crypto_util.displayid(sid))

if __name__ == "__main__":
  # TODO: make sure this gets run by the web server
  CsrfProtect(app)
  app.run(debug=True, port=8081)<|MERGE_RESOLUTION|>--- conflicted
+++ resolved
@@ -62,16 +62,11 @@
 
 @app.route('/col/<sid>')
 def col(sid):
-<<<<<<< HEAD
-  return render_template("col.html", sid=sid,
-      codename=db.display_id(sid, db.sqlalchemy_handle()), docs=get_docs(sid), haskey=crypto_util.getkey(sid))
-=======
   docs, flagged = get_docs(sid)
   haskey = crypto_util.getkey(sid)
   return render_template("col.html", sid=sid,
-      codename=crypto_util.displayid(sid), docs=docs, haskey=haskey,
+      codename=db.display_id(sid, db.sqlalchemy_handle()), docs=docs, haskey=haskey,
       flagged=flagged)
->>>>>>> 07af1524
 
 @app.route('/col/<sid>/<fn>')
 def doc(sid, fn):
