# -*- coding: utf-8 -*-
import os
from datetime import datetime
import functools

from flask import (Flask, request, render_template, send_file, redirect, flash,
                   url_for, g, abort, session)
from flask_wtf.csrf import CsrfProtect
from sqlalchemy.orm.exc import MultipleResultsFound, NoResultFound
from sqlalchemy.exc import IntegrityError

import config
import version
import crypto_util
import store
<<<<<<< HEAD
=======
import template_filters
>>>>>>> b419b57f
from db import (db_session, Source, Submission, SourceStar, get_one_or_else,
                Journalist, NoResultFound, WrongPasswordException,
                BadTokenException)

app = Flask(__name__, template_folder=config.JOURNALIST_TEMPLATES_DIR)
app.config.from_object(config.JournalistInterfaceFlaskConfig)
CsrfProtect(app)

app.jinja_env.globals['version'] = version.__version__
if getattr(config, 'CUSTOM_HEADER_IMAGE', None):
    app.jinja_env.globals['header_image'] = config.CUSTOM_HEADER_IMAGE
    app.jinja_env.globals['use_custom_header_image'] = True
else:
    app.jinja_env.globals['header_image'] = 'logo.png'
    app.jinja_env.globals['use_custom_header_image'] = False

app.jinja_env.filters['datetimeformat'] = template_filters.datetimeformat


@app.teardown_appcontext
def shutdown_session(exception=None):
    """Automatically remove database sessions at the end of the request, or
    when the application shuts down"""
    db_session.remove()


def get_source(sid):
    """Return a Source object, representing the database row, for the source
    with id `sid`"""
    source = None
    query = Source.query.filter(Source.filesystem_id == sid)
    source = get_one_or_else(query, app.logger, abort)

    return source


def logged_in():
    return 'logged_in' in session


def login_required(func):
    @functools.wraps(func)
    def wrapper(*args, **kwargs):
        if not logged_in():
            return redirect(url_for('login'))
        return func(*args, **kwargs)
    return wrapper


def admin_required(func):
    @functools.wraps(func)
    def wrapper(*args, **kwargs):
        if logged_in() and g.user.is_admin:
            return func(*args, **kwargs)
        # TODO: sometimes this gets flashed 2x (Chrome only?)
        flash("You must be an administrator to access that page",
              "notification")
        return redirect(url_for('index'))
    return wrapper


@app.before_request
def setup_g():
    """Store commonly used values in Flask's special g object"""
    uid = session.get('uid', None)
    if uid:
        g.user = Journalist.query.get(uid)

    if request.method == 'POST':
        sid = request.form.get('sid')
        if sid:
            g.sid = sid
            g.source = get_source(sid)

    user_id = session.get('uid', None)
    if user_id:
        g.user = Journalist.query.get(user_id)


@app.route('/login', methods=('GET', 'POST'))
def login():
    if request.method == 'POST':
        try:
            user = Journalist.login(request.form['username'],
                                    request.form['password'],
                                    request.form['token'])
        except (NoResultFound, WrongPasswordException, BadTokenException):
            flash("Login failed", "error")
        else:
            session['uid'] = user.id
            flash("Successfully logged in", "notification")

            # Update access metadata
            user.last_access = datetime.now()
            db_session.add(user)
            db_session.commit()

            # Update session
            session['logged_in'] = True

            if user.is_admin:
                return redirect(url_for('admin_index'))
            return redirect(url_for('index'))

    return render_template("login.html")


@app.route('/logout')
def logout():
    session.pop('id', None)
    session.pop('logged_in', None)
    return redirect(url_for('index'))


@app.route('/admin', methods=('GET', 'POST'))
@admin_required
def admin_index():
    users = Journalist.query.all()
    return render_template("admin.html", users=users)


@app.route('/admin/add', methods=('GET', 'POST'))
def admin_add_user():
    if request.method == 'POST':
        form_valid = True

        username = request.form['username']
        if len(username) == 0:
            form_valid = False
            flash("Missing username", "username_validation")

        password = request.form['password']
        password_again = request.form['password_again']
        if password != password_again:
            form_valid = False
            flash("Passwords didn't match", "password_validation")

        if request.form.get('is_admin', False) == 'on':
            is_admin = True
        else:
            is_admin = False

        if form_valid:
            try:
                otp_secret = None
                if request.form.get('is_hotp', False):
                    otp_secret = request.form.get('otp_secret', '')
                new_user = Journalist(username=username,
                                      password=password,
                                      is_admin=is_admin,
                                      otp_secret=otp_secret)
                db_session.add(new_user)
                db_session.commit()
            except IntegrityError as e:
                form_valid = False
                if "username is not unique" in str(e):
                    flash("That username is already in use",
                          "username_validation")
                else:
                    flash("An error occurred saving this user to the database",
                          "general_validation")

        if form_valid:
            flash("New user {0} succesfully added".format(username),
                  "notification")
            return redirect(url_for('admin_new_user_two_factor',
                                    uid=new_user.id))

    return render_template("admin_add_user.html")


@app.route('/admin/2fa', methods=('GET', 'POST'))
@admin_required
def admin_new_user_two_factor():
    uid = request.args['uid']
    user = Journalist.query.get(uid)

    if request.method == 'POST':
        token = request.form['token']
        if user.verify_token(token):
            flash("Two factor token successfully verified!", "notification")
            return redirect(url_for("admin_index"))
        else:
            flash("Two factor token failed to verify", "error")

    return render_template("admin_new_user_two_factor.html", user=user)

@app.route('/admin/edit/<int:user_id>', methods=('GET', 'POST'))
@admin_required
def admin_edit_user(user_id):
    user = Journalist.query.get(user_id)

    if request.method == 'POST':
        if request.form['username'] != "":
            user.username = request.form['username']

        if request.form['password'] != "":
            if request.form['password'] != request.form['password_again']:
                flash("Passwords didn't match", "password_validation")
                return redirect(url_for("admin_edit_user"))
            user.set_password(request.form['password'])

        user.is_admin = bool(request.form.get('is_admin'))

        try:
            db_session.add(user)
            db_session.commit()
        except Exception, e:
            db_session.rollback()
            if "username is not unique" in str(e):
                flash("That username is already in use", "notification")
            else:
                flash("An unknown error occurred, please inform your administrator", "notification")

    return render_template("admin_edit_user.html", user=user)


@app.route('/admin/delete/<int:user_id>', methods=('POST',))
@admin_required
def admin_delete_user(user_id):
    user = Journalist.query.get(user_id)
    db_session.delete(user)
    db_session.commit()
    return redirect(url_for('admin_index'))


def logged_in():
    # When a user is logged in, we push their user id (database primary key)
    # into the session. setup_g checks for this value, and if it finds it,
    # stores a reference to the user's Journalist object in g.
    #
    # This check is good for the edge case where a user is deleted but still
    # has an active session - we will not authenticate a user if they are not
    # in the database.
    return bool(g.get('user', None))


def login_required(func):
    @functools.wraps(func)
    def wrapper(*args, **kwargs):
        if not logged_in():
            return redirect(url_for('login'))
        return func(*args, **kwargs)
    return wrapper


def admin_required(func):
    @functools.wraps(func)
    def wrapper(*args, **kwargs):
        if logged_in() and g.user.is_admin:
            return func(*args, **kwargs)
        # TODO: sometimes this gets flashed 2x (Chrome only?)
        flash("You must be an administrator to access that page",
              "notification")
        return redirect(url_for('index'))
    return wrapper


@app.route('/login', methods=('GET', 'POST'))
def login():
    if request.method == 'POST':
        try:
            user = Journalist.login(request.form['username'],
                                    request.form['password'],
                                    request.form['token'])
        except (NoResultFound, WrongPasswordException, BadTokenException):
            flash("Login failed", "error")
        else:
            # Update access metadata
            user.last_access = datetime.utcnow()
            db_session.add(user)
            db_session.commit()

            session['uid'] = user.id
            return redirect(url_for('index'))

    return render_template("login.html")


@app.route('/logout')
def logout():
    session.pop('uid', None)
    return redirect(url_for('index'))


@app.route('/admin', methods=('GET', 'POST'))
@admin_required
def admin_index():
    users = Journalist.query.all()
    return render_template("admin.html", users=users)


@app.route('/admin/add', methods=('GET', 'POST'))
def admin_add_user():
    if request.method == 'POST':
        form_valid = True

        username = request.form['username']
        if len(username) == 0:
            form_valid = False
            flash("Missing username", "username_validation")

        password = request.form['password']
        password_again = request.form['password_again']
        if password != password_again:
            form_valid = False
            flash("Passwords didn't match", "password_validation")

        is_admin = bool(request.form.get('is_admin'))

        if form_valid:
            try:
                new_user = Journalist(username=username,
                                      password=password,
                                      is_admin=is_admin)
                db_session.add(new_user)
                db_session.commit()
            except IntegrityError as e:
                form_valid = False
                if "username is not unique" in str(e):
                    flash("That username is already in use",
                          "username_validation")
                else:
                    flash("An error occurred saving this user to the database",
                          "general_validation")

        if form_valid:
            return redirect(url_for('admin_new_user_two_factor',
                                    uid=new_user.id))

    return render_template("admin_add_user.html")


@app.route('/admin/2fa', methods=('GET', 'POST'))
@admin_required
def admin_new_user_two_factor():
    user = Journalist.query.get(request.args['uid'])

    if request.method == 'POST':
        token = request.form['token']
        if user.totp.verify(token):
            flash("Two factor token successfully verified for user {}!".format(user.username), "notification")
            return redirect(url_for("admin_index"))
        else:
            flash("Two factor token failed to verify", "error")

    return render_template("admin_new_user_two_factor.html", user=user)


@app.route('/admin/reset-2fa', methods=['POST'])
@admin_required
def admin_reset_two_factor():
    uid = request.form['uid']
    user = Journalist.query.get(uid)
    user.regenerate_otp_shared_secret()
    db_session.commit()
    return redirect(url_for('admin_new_user_two_factor', uid=uid))


@app.route('/admin/edit/<int:user_id>', methods=('GET', 'POST'))
@admin_required
def admin_edit_user(user_id):
    user = Journalist.query.get(user_id)

    if request.method == 'POST':
        if request.form['username'] != "":
            user.username = request.form['username']

        if request.form['password'] != "":
            if request.form['password'] != request.form['password_again']:
                flash("Passwords didn't match", "password_validation")
                return redirect(url_for("admin_edit_user"))
            user.set_password(request.form['password'])

        user.is_admin = bool(request.form.get('is_admin'))

        try:
            db_session.add(user)
            db_session.commit()
        except Exception, e:
            db_session.rollback()
            if "username is not unique" in str(e):
                flash("That username is already in use", "notification")
            else:
                flash("An unknown error occurred, please inform your administrator", "notification")

    return render_template("admin_edit_user.html", user=user)


@app.route('/admin/delete/<int:user_id>', methods=('POST',))
@admin_required
def admin_delete_user(user_id):
    user = Journalist.query.get(user_id)
    db_session.delete(user)
    db_session.commit()
    return redirect(url_for('admin_index'))


def get_docs(sid):
    """Get docs associated with source id `sid`, sorted by submission date"""
    docs = []
    for filename in os.listdir(store.path(sid)):
        os_stat = os.stat(store.path(sid, filename))
        docs.append(dict(
            name=filename,
            date=datetime.fromtimestamp(os_stat.st_mtime),
            size=os_stat.st_size,
        ))
    # sort in chronological order
    docs.sort(key=lambda x: int(x['name'].split('-')[0]))
    return docs


def make_star_true(sid):
    source = get_source(sid)
    if source.star:
        source.star.starred = True
    else:
        source_star = SourceStar(source)
        db_session.add(source_star)


def make_star_false(sid):
    source = get_source(sid)
    source.star.starred = False


@app.route('/col/add_star/<sid>', methods=('POST',))
@login_required
def add_star(sid):
    make_star_true(sid)
    db_session.commit()
    return redirect(url_for('index'))


@app.route("/col/remove_star/<sid>", methods=('POST',))
@login_required
def remove_star(sid):
    make_star_false(sid)
    db_session.commit()
    return redirect(url_for('index'))


@app.route('/')
@login_required
def index():
    unstarred = []
    starred = []
    for source in Source.query.filter_by(pending=False).order_by(Source.last_updated.desc()).all():
        star = SourceStar.query.filter(SourceStar.source_id == source.id).first()
        if star and star.starred:
            starred.append(source)
        else:
            unstarred.append(source)
        source.num_unread = len(
            Submission.query.filter(Submission.source_id == source.id, Submission.downloaded == False).all())

    return render_template('index.html', unstarred=unstarred, starred=starred)


@app.route('/col/<sid>')
@login_required
def col(sid):
    source = get_source(sid)
    docs = get_docs(sid)
    submissions = [submission.filename for submission in Submission.query.filter(Submission.source_id == source.id).all()]
    # Only include documents loaded from the filesystem which are replies or which are also listed in the
    # submissions table to avoid displaying partially uploaded files (#561).
    docs = [doc for doc in docs if doc['name'] in submissions or doc['name'].endswith('reply.gpg')]

    haskey = crypto_util.getkey(sid)
    return render_template("col.html", sid=sid,
                           codename=source.journalist_designation, docs=docs, haskey=haskey,
                           flagged=source.flagged)


def delete_collection(source_id):
    # Delete the source's collection of submissions
    store.delete_source_directory(source_id)

    # Delete the source's reply keypair
    crypto_util.delete_reply_keypair(source_id)

    # Delete their entry in the db
    source = get_source(source_id)
    db_session.delete(source)
    db_session.commit()


@app.route('/col/process', methods=('POST',))
@login_required
def col_process():
    actions = {'delete': col_delete, 'star': col_star, 'un-star': col_un_star}
    if 'cols_selected' not in request.form:
        return redirect(url_for('index'))

    cols_selected = request.form.getlist('cols_selected') # getlist is cgi.FieldStorage.getlist
    action = request.form['action']

    if action not in actions:
        return abort(500)

    method = actions[action]
    return method(cols_selected)


def col_star(cols_selected):
    for sid in cols_selected:
        make_star_true(sid)

    db_session.commit()
    return redirect(url_for('index'))


def col_un_star(cols_selected):
    for source_id in cols_selected:
        make_star_false(source_id)

    db_session.commit()
    return redirect(url_for('index'))


@app.route('/col/delete/<sid>', methods=('POST',))
@login_required
def col_delete_single(sid):
    """deleting a single collection from its /col page"""
    source = get_source(sid)
    delete_collection(sid)
    flash("%s's collection deleted" % (source.journalist_designation,), "notification")
    return redirect(url_for('index'))


def col_delete(cols_selected):
    """deleting multiple collections from the index"""
    if len(cols_selected) < 1:
        flash("No collections selected to delete!", "error")
    else:
        for source_id in cols_selected:
            delete_collection(source_id)
        flash("%s %s deleted" % (
            len(cols_selected),
            "collection" if len(cols_selected) == 1 else "collections"
        ), "notification")

    return redirect(url_for('index'))


@app.route('/col/<sid>/<fn>')
@login_required
def doc(sid, fn):
    if '..' in fn or fn.startswith('/'):
        abort(404)
    try:
        Submission.query.filter(Submission.filename == fn).one().downloaded = True
    except NoResultFound as e:
        app.logger.error("Could not mark " + fn + " as downloaded: %s" % (e,))
    db_session.commit()
    return send_file(store.path(sid, fn), mimetype="application/pgp-encrypted")


@app.route('/reply', methods=('POST',))
@login_required
def reply():
    msg = request.form['msg']
    g.source.interaction_count += 1
    filename = "{0}-reply.gpg".format(g.source.interaction_count)

    crypto_util.encrypt(crypto_util.getkey(g.sid), msg, output=
    store.path(g.sid, filename))

    db_session.commit()
    return render_template('reply.html', sid=g.sid,
                           codename=g.source.journalist_designation)


@app.route('/regenerate-code', methods=('POST',))
@login_required
def generate_code():
    original_journalist_designation = g.source.journalist_designation
    g.source.journalist_designation = crypto_util.display_id()
    
    for doc in Submission.query.filter(Submission.source_id == g.source.id).all():
        doc.filename = store.rename_submission(g.sid, doc.filename, g.source.journalist_filename())
    db_session.commit()

    flash("The source '%s' has been renamed to '%s'" % (original_journalist_designation, g.source.journalist_designation), "notification")
    return redirect('/col/' + g.sid)


@app.route('/download_unread/<sid>')
@login_required
def download_unread(sid):
    id = Source.query.filter(Source.filesystem_id == sid).one().id
    docs = [doc.filename for doc in
            Submission.query.filter(Submission.source_id == id, Submission.downloaded == False).all()]
    return bulk_download(sid, docs)


@app.route('/bulk', methods=('POST',))
@login_required
def bulk():
    action = request.form['action']

    doc_names_selected = request.form.getlist('doc_names_selected')
    docs_selected = [
        doc for doc in get_docs(g.sid) if doc['name'] in doc_names_selected]
    filenames_selected = [
        doc['name'] for doc in docs_selected]

    if not docs_selected:
        if action == 'download':
            flash("No collections selected to download!", "error")
        elif action == 'delete':
            flash("No collections selected to delete!", "error")
        return redirect(url_for('col', sid=g.sid))

    if action == 'download':
        return bulk_download(g.sid, filenames_selected)
    elif action == 'delete':
        return bulk_delete(g.sid, docs_selected)
    else:
        abort(400)


def bulk_delete(sid, docs_selected):
    source = get_source(sid)
    confirm_delete = bool(request.form.get('confirm_delete', False))
    if confirm_delete:
        for doc in docs_selected:
            if not doc['name'].endswith('reply.gpg'):
                db_session.delete(Submission.query.filter(Submission.filename == doc['name']).one())
            fn = store.path(sid, doc['name'])
            store.secure_unlink(fn)
        db_session.commit()
    return render_template('delete.html', sid=sid,
                           codename=source.journalist_designation,
                           docs_selected=docs_selected, confirm_delete=confirm_delete)


def bulk_download(sid, docs_selected):
    source = get_source(sid)
    filenames = []
    for doc in docs_selected:
        filenames.append(store.path(sid, doc))
        try:
            Submission.query.filter(Submission.filename == doc).one().downloaded = True
        except NoResultFound as e:
            app.logger.error("Could not mark " + doc + " as downloaded: %s" % (e,))
    db_session.commit()
    zip = store.get_bulk_archive(filenames, zip_directory=source.journalist_filename())
    return send_file(zip.name, mimetype="application/zip",
                     attachment_filename=source.journalist_filename() + ".zip",
                     as_attachment=True)


@app.route('/flag', methods=('POST',))
@login_required
def flag():
    g.source.flagged = True
    db_session.commit()
    return render_template('flag.html', sid=g.sid,
                           codename=g.source.journalist_designation)
def write_pidfile():
    pid = str(os.getpid())
    with open(config.JOURNALIST_PIDFILE, 'w') as fp:
        fp.write(pid)

if __name__ == "__main__":
    write_pidfile()
    # TODO make sure debug=False in production
    app.run(debug=True, host='0.0.0.0', port=8081)<|MERGE_RESOLUTION|>--- conflicted
+++ resolved
@@ -13,10 +13,7 @@
 import version
 import crypto_util
 import store
-<<<<<<< HEAD
-=======
 import template_filters
->>>>>>> b419b57f
 from db import (db_session, Source, Submission, SourceStar, get_one_or_else,
                 Journalist, NoResultFound, WrongPasswordException,
                 BadTokenException)
@@ -53,8 +50,29 @@
     return source
 
 
+@app.before_request
+def setup_g():
+    """Store commonly used values in Flask's special g object"""
+    uid = session.get('uid', None)
+    if uid:
+        g.user = Journalist.query.get(uid)
+
+    if request.method == 'POST':
+        sid = request.form.get('sid')
+        if sid:
+            g.sid = sid
+            g.source = get_source(sid)
+
+
 def logged_in():
-    return 'logged_in' in session
+    # When a user is logged in, we push their user id (database primary key)
+    # into the session. setup_g checks for this value, and if it finds it,
+    # stores a reference to the user's Journalist object in g.
+    #
+    # This check is good for the edge case where a user is deleted but still
+    # has an active session - we will not authenticate a user if they are not
+    # in the database.
+    return bool(g.get('user', None))
 
 
 def login_required(func):
@@ -78,24 +96,6 @@
     return wrapper
 
 
-@app.before_request
-def setup_g():
-    """Store commonly used values in Flask's special g object"""
-    uid = session.get('uid', None)
-    if uid:
-        g.user = Journalist.query.get(uid)
-
-    if request.method == 'POST':
-        sid = request.form.get('sid')
-        if sid:
-            g.sid = sid
-            g.source = get_source(sid)
-
-    user_id = session.get('uid', None)
-    if user_id:
-        g.user = Journalist.query.get(user_id)
-
-
 @app.route('/login', methods=('GET', 'POST'))
 def login():
     if request.method == 'POST':
@@ -106,19 +106,12 @@
         except (NoResultFound, WrongPasswordException, BadTokenException):
             flash("Login failed", "error")
         else:
-            session['uid'] = user.id
-            flash("Successfully logged in", "notification")
-
             # Update access metadata
-            user.last_access = datetime.now()
+            user.last_access = datetime.utcnow()
             db_session.add(user)
             db_session.commit()
 
-            # Update session
-            session['logged_in'] = True
-
-            if user.is_admin:
-                return redirect(url_for('admin_index'))
+            session['uid'] = user.id
             return redirect(url_for('index'))
 
     return render_template("login.html")
@@ -126,8 +119,7 @@
 
 @app.route('/logout')
 def logout():
-    session.pop('id', None)
-    session.pop('logged_in', None)
+    session.pop('uid', None)
     return redirect(url_for('index'))
 
 
@@ -154,10 +146,7 @@
             form_valid = False
             flash("Passwords didn't match", "password_validation")
 
-        if request.form.get('is_admin', False) == 'on':
-            is_admin = True
-        else:
-            is_admin = False
+        is_admin = bool(request.form.get('is_admin'))
 
         if form_valid:
             try:
@@ -180,170 +169,6 @@
                           "general_validation")
 
         if form_valid:
-            flash("New user {0} succesfully added".format(username),
-                  "notification")
-            return redirect(url_for('admin_new_user_two_factor',
-                                    uid=new_user.id))
-
-    return render_template("admin_add_user.html")
-
-
-@app.route('/admin/2fa', methods=('GET', 'POST'))
-@admin_required
-def admin_new_user_two_factor():
-    uid = request.args['uid']
-    user = Journalist.query.get(uid)
-
-    if request.method == 'POST':
-        token = request.form['token']
-        if user.verify_token(token):
-            flash("Two factor token successfully verified!", "notification")
-            return redirect(url_for("admin_index"))
-        else:
-            flash("Two factor token failed to verify", "error")
-
-    return render_template("admin_new_user_two_factor.html", user=user)
-
-@app.route('/admin/edit/<int:user_id>', methods=('GET', 'POST'))
-@admin_required
-def admin_edit_user(user_id):
-    user = Journalist.query.get(user_id)
-
-    if request.method == 'POST':
-        if request.form['username'] != "":
-            user.username = request.form['username']
-
-        if request.form['password'] != "":
-            if request.form['password'] != request.form['password_again']:
-                flash("Passwords didn't match", "password_validation")
-                return redirect(url_for("admin_edit_user"))
-            user.set_password(request.form['password'])
-
-        user.is_admin = bool(request.form.get('is_admin'))
-
-        try:
-            db_session.add(user)
-            db_session.commit()
-        except Exception, e:
-            db_session.rollback()
-            if "username is not unique" in str(e):
-                flash("That username is already in use", "notification")
-            else:
-                flash("An unknown error occurred, please inform your administrator", "notification")
-
-    return render_template("admin_edit_user.html", user=user)
-
-
-@app.route('/admin/delete/<int:user_id>', methods=('POST',))
-@admin_required
-def admin_delete_user(user_id):
-    user = Journalist.query.get(user_id)
-    db_session.delete(user)
-    db_session.commit()
-    return redirect(url_for('admin_index'))
-
-
-def logged_in():
-    # When a user is logged in, we push their user id (database primary key)
-    # into the session. setup_g checks for this value, and if it finds it,
-    # stores a reference to the user's Journalist object in g.
-    #
-    # This check is good for the edge case where a user is deleted but still
-    # has an active session - we will not authenticate a user if they are not
-    # in the database.
-    return bool(g.get('user', None))
-
-
-def login_required(func):
-    @functools.wraps(func)
-    def wrapper(*args, **kwargs):
-        if not logged_in():
-            return redirect(url_for('login'))
-        return func(*args, **kwargs)
-    return wrapper
-
-
-def admin_required(func):
-    @functools.wraps(func)
-    def wrapper(*args, **kwargs):
-        if logged_in() and g.user.is_admin:
-            return func(*args, **kwargs)
-        # TODO: sometimes this gets flashed 2x (Chrome only?)
-        flash("You must be an administrator to access that page",
-              "notification")
-        return redirect(url_for('index'))
-    return wrapper
-
-
-@app.route('/login', methods=('GET', 'POST'))
-def login():
-    if request.method == 'POST':
-        try:
-            user = Journalist.login(request.form['username'],
-                                    request.form['password'],
-                                    request.form['token'])
-        except (NoResultFound, WrongPasswordException, BadTokenException):
-            flash("Login failed", "error")
-        else:
-            # Update access metadata
-            user.last_access = datetime.utcnow()
-            db_session.add(user)
-            db_session.commit()
-
-            session['uid'] = user.id
-            return redirect(url_for('index'))
-
-    return render_template("login.html")
-
-
-@app.route('/logout')
-def logout():
-    session.pop('uid', None)
-    return redirect(url_for('index'))
-
-
-@app.route('/admin', methods=('GET', 'POST'))
-@admin_required
-def admin_index():
-    users = Journalist.query.all()
-    return render_template("admin.html", users=users)
-
-
-@app.route('/admin/add', methods=('GET', 'POST'))
-def admin_add_user():
-    if request.method == 'POST':
-        form_valid = True
-
-        username = request.form['username']
-        if len(username) == 0:
-            form_valid = False
-            flash("Missing username", "username_validation")
-
-        password = request.form['password']
-        password_again = request.form['password_again']
-        if password != password_again:
-            form_valid = False
-            flash("Passwords didn't match", "password_validation")
-
-        is_admin = bool(request.form.get('is_admin'))
-
-        if form_valid:
-            try:
-                new_user = Journalist(username=username,
-                                      password=password,
-                                      is_admin=is_admin)
-                db_session.add(new_user)
-                db_session.commit()
-            except IntegrityError as e:
-                form_valid = False
-                if "username is not unique" in str(e):
-                    flash("That username is already in use",
-                          "username_validation")
-                else:
-                    flash("An error occurred saving this user to the database",
-                          "general_validation")
-
-        if form_valid:
             return redirect(url_for('admin_new_user_two_factor',
                                     uid=new_user.id))
 
@@ -357,7 +182,7 @@
 
     if request.method == 'POST':
         token = request.form['token']
-        if user.totp.verify(token):
+        if user.verify_token(token):
             flash("Two factor token successfully verified for user {}!".format(user.username), "notification")
             return redirect(url_for("admin_index"))
         else:
@@ -391,7 +216,7 @@
                 return redirect(url_for("admin_edit_user"))
             user.set_password(request.form['password'])
 
-        user.is_admin = bool(request.form.get('is_admin'))
+        is_admin = bool(request.form.get('is_admin'))
 
         try:
             db_session.add(user)
